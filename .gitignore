--- conflicted
+++ resolved
@@ -22,13 +22,6 @@
 # benchmarks
 benchmarks/
 
-<<<<<<< HEAD
-ppt_test_result/
-ppt_test_result_xinyu/
-ppt_test_result_longbench/
-
-=======
->>>>>>> dd34693f
 # Byte-compiled / optimized / DLL files
 __pycache__/
 *.py[cod]
