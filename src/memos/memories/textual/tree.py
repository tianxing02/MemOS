import json
import os
import shutil
import tempfile

from datetime import datetime
from pathlib import Path
from typing import Any

from memos.configs.memory import TreeTextMemoryConfig
from memos.configs.reranker import RerankerConfigFactory
from memos.embedders.factory import EmbedderFactory, OllamaEmbedder
from memos.graph_dbs.factory import GraphStoreFactory, Neo4jGraphDB
from memos.llms.factory import AzureLLM, LLMFactory, OllamaLLM, OpenAILLM
from memos.log import get_logger
from memos.memories.textual.base import BaseTextMemory
from memos.memories.textual.item import TextualMemoryItem, TreeNodeTextualMemoryMetadata
from memos.memories.textual.tree_text_memory.organize.manager import MemoryManager
from memos.memories.textual.tree_text_memory.retrieve.bm25_util import EnhancedBM25
from memos.memories.textual.tree_text_memory.retrieve.internet_retriever_factory import (
    InternetRetrieverFactory,
)
from memos.memories.textual.tree_text_memory.retrieve.searcher import Searcher
from memos.reranker.factory import RerankerFactory
from memos.types import MessageList


logger = get_logger(__name__)


class TreeTextMemory(BaseTextMemory):
    """General textual memory implementation for storing and retrieving memories."""

    def __init__(self, config: TreeTextMemoryConfig):
        """Initialize memory with the given configuration."""
        # Set mode from class default or override if needed
        self.mode = config.mode
        logger.info(f"Tree mode is {self.mode}")

        self.config: TreeTextMemoryConfig = config
        self.extractor_llm: OpenAILLM | OllamaLLM | AzureLLM = LLMFactory.from_config(
            config.extractor_llm
        )
        self.dispatcher_llm: OpenAILLM | OllamaLLM | AzureLLM = LLMFactory.from_config(
            config.dispatcher_llm
        )
        self.embedder: OllamaEmbedder = EmbedderFactory.from_config(config.embedder)
        self.graph_store: Neo4jGraphDB = GraphStoreFactory.from_config(config.graph_db)

        self.search_strategy = config.search_strategy
        self.bm25_retriever = (
            EnhancedBM25() if self.search_strategy and self.search_strategy["bm25"] else None
        )
<<<<<<< HEAD
=======

        if config.reranker is None:
            default_cfg = RerankerConfigFactory.model_validate(
                {
                    "backend": "cosine_local",
                    "config": {
                        "level_weights": {"topic": 1.0, "concept": 1.0, "fact": 1.0},
                        "level_field": "background",
                    },
                }
            )
            self.reranker = RerankerFactory.from_config(default_cfg)
        else:
            self.reranker = RerankerFactory.from_config(config.reranker)
        self.is_reorganize = config.reorganize
        self.memory_manager: MemoryManager = MemoryManager(
            self.graph_store,
            self.embedder,
            self.extractor_llm,
            memory_size=config.memory_size
            or {
                "WorkingMemory": 20,
                "LongTermMemory": 1500,
                "UserMemory": 480,
            },
            is_reorganize=self.is_reorganize,
        )
>>>>>>> dd34693f
        # Create internet retriever if configured
        self.internet_retriever = None
        if config.internet_retriever is not None:
            self.internet_retriever = InternetRetrieverFactory.from_config(
                config.internet_retriever, self.embedder
            )
            logger.info(
                f"Internet retriever initialized with backend: {config.internet_retriever.backend}"
            )
        else:
            logger.info("No internet retriever configured")

    def add(
        self,
        memories: list[TextualMemoryItem | dict[str, Any]],
        user_name: str | None = None,
        **kwargs,
    ) -> list[str]:
        """Add memories.
        Args:
            memories: List of TextualMemoryItem objects or dictionaries to add.
            user_name: optional user_name
        """
        return self.memory_manager.add(memories, user_name=user_name, mode=self.mode)

    def replace_working_memory(
        self, memories: list[TextualMemoryItem], user_name: str | None = None
    ) -> None:
        self.memory_manager.replace_working_memory(memories, user_name=user_name)

    def get_working_memory(self, user_name: str | None = None) -> list[TextualMemoryItem]:
        working_memories = self.graph_store.get_all_memory_items(
            scope="WorkingMemory", user_name=user_name
        )
        items = [TextualMemoryItem.from_dict(record) for record in (working_memories)]
        # Sort by updated_at in descending order
        sorted_items = sorted(
            items, key=lambda x: x.metadata.updated_at or datetime.min, reverse=True
        )
        return sorted_items

    def get_current_memory_size(self, user_name: str | None = None) -> dict[str, int]:
        """
        Get the current size of each memory type.
        This delegates to the MemoryManager.
        """
        return self.memory_manager.get_current_memory_size(user_name=user_name)

    def get_searcher(
        self,
        manual_close_internet: bool = False,
    ):
        if (self.internet_retriever is not None) and manual_close_internet:
            logger.warning(
                "Internet retriever is init by config , but  this search set manual_close_internet is True  and will close it"
            )
            searcher = Searcher(
                self.dispatcher_llm,
                self.graph_store,
                self.embedder,
                self.reranker,
                internet_retriever=None,
            )
        else:
            searcher = Searcher(
                self.dispatcher_llm,
                self.graph_store,
                self.embedder,
                self.reranker,
                internet_retriever=self.internet_retriever,
            )
        return searcher

    def search(
        self,
        query: str,
        top_k: int,
        info=None,
        mode: str = "fast",
        memory_type: str = "All",
        manual_close_internet: bool = True,
        search_filter: dict | None = None,
        user_name: str | None = None,
    ) -> list[TextualMemoryItem]:
        """Search for memories based on a query.
        User query -> TaskGoalParser -> MemoryPathResolver ->
        GraphMemoryRetriever -> MemoryReranker -> MemoryReasoner -> Final output
        Args:
            query (str): The query to search for.
            top_k (int): The number of top results to return.
            info (dict): Leave a record of memory consumption.
            mode (str, optional): The mode of the search.
            - 'fast': Uses a faster search process, sacrificing some precision for speed.
            - 'fine': Uses a more detailed search process, invoking large models for higher precision, but slower performance.
            memory_type (str): Type restriction for search.
            ['All', 'WorkingMemory', 'LongTermMemory', 'UserMemory']
            manual_close_internet (bool): If True, the internet retriever will be closed by this search, it high priority than config.
            search_filter (dict, optional): Optional metadata filters for search results.
                - Keys correspond to memory metadata fields (e.g., "user_id", "session_id").
                - Values are exact-match conditions.
                Example: {"user_id": "123", "session_id": "abc"}
                If None, no additional filtering is applied.
        Returns:
            list[TextualMemoryItem]: List of matching memories.
        """
        if (self.internet_retriever is not None) and manual_close_internet:
            searcher = Searcher(
                self.dispatcher_llm,
                self.graph_store,
                self.embedder,
                self.reranker,
                bm25_retriever=self.bm25_retriever,
                internet_retriever=None,
                search_strategy=self.search_strategy,
                manual_close_internet=manual_close_internet,
            )
        else:
            searcher = Searcher(
                self.dispatcher_llm,
                self.graph_store,
                self.embedder,
                self.reranker,
                bm25_retriever=self.bm25_retriever,
                internet_retriever=self.internet_retriever,
                search_strategy=self.search_strategy,
                manual_close_internet=manual_close_internet,
            )
        return searcher.search(
            query, top_k, info, mode, memory_type, search_filter, user_name=user_name
        )

    def get_relevant_subgraph(
        self,
        query: str,
        top_k: int = 5,
        depth: int = 2,
        center_status: str = "activated",
        user_name: str | None = None,
    ) -> dict[str, Any]:
        """
        Find and merge the local neighborhood sub-graphs of the top-k
        nodes most relevant to the query.
         Process:
             1. Embed the user query into a vector representation.
             2. Use vector similarity search to find the top-k similar nodes.
             3. For each similar node:
                 - Ensure its status matches `center_status` (e.g., 'active').
                 - Retrieve its local subgraph up to `depth` hops.
                 - Collect the center node, its neighbors, and connecting edges.
             4. Merge all retrieved subgraphs into a single unified subgraph.
             5. Return the merged subgraph structure.

         Args:
             query (str): The user input or concept to find relevant memories for.
             top_k (int, optional): How many top similar nodes to retrieve. Default is 5.
             depth (int, optional): The neighborhood depth (number of hops). Default is 2.
             center_status (str, optional): Status condition the center node must satisfy (e.g., 'active').

         Returns:
             dict[str, Any]: A subgraph dict with:
                 - 'core_id': ID of the top matching core node, or None if none found.
                 - 'nodes': List of unique nodes (core + neighbors) in the merged subgraph.
                 - 'edges': List of unique edges (as dicts with 'from', 'to', 'type') in the merged subgraph.
        """
        # Step 1: Embed query
        query_embedding = self.embedder.embed([query])[0]

        # Step 2: Get top-1 similar node
        similar_nodes = self.graph_store.search_by_embedding(
            query_embedding, top_k=top_k, user_name=user_name
        )
        if not similar_nodes:
            logger.info("No similar nodes found for query embedding.")
            return {"core_id": None, "nodes": [], "edges": []}

        # Step 3: Fetch neighborhood
        all_nodes = {}
        all_edges = set()
        cores = []

        for node in similar_nodes:
            core_id = node["id"]
            score = node["score"]

            subgraph = self.graph_store.get_subgraph(
                center_id=core_id, depth=depth, center_status=center_status, user_name=user_name
            )

            if subgraph is None or not subgraph["core_node"]:
                logger.info(f"Skipping node {core_id} (inactive or not found).")
                continue

            core_node = subgraph["core_node"]
            neighbors = subgraph["neighbors"]
            edges = subgraph["edges"]

            # Collect nodes
            all_nodes[core_node["id"]] = core_node
            for n in neighbors:
                all_nodes[n["id"]] = n

            # Collect edges
            for e in edges:
                all_edges.add((e["source"], e["target"], e["type"]))

            cores.append(
                {"id": core_id, "score": score, "core_node": core_node, "neighbors": neighbors}
            )

        top_core = cores[0] if cores else None
        return {
            "core_id": top_core["id"] if top_core else None,
            "nodes": list(all_nodes.values()),
            "edges": [{"source": f, "target": t, "type": ty} for (f, t, ty) in all_edges],
        }

    def extract(self, messages: MessageList) -> list[TextualMemoryItem]:
        raise NotImplementedError

    def update(self, memory_id: str, new_memory: TextualMemoryItem | dict[str, Any]) -> None:
        raise NotImplementedError

    def get(self, memory_id: str) -> TextualMemoryItem:
        """Get a memory by its ID."""
        result = self.graph_store.get_node(memory_id)
        if result is None:
            raise ValueError(f"Memory with ID {memory_id} not found")
        metadata_dict = result.get("metadata", {})
        return TextualMemoryItem(
            id=result["id"],
            memory=result["memory"],
            metadata=TreeNodeTextualMemoryMetadata(**metadata_dict),
        )

    def get_by_ids(
        self, memory_ids: list[str], user_name: str | None = None
    ) -> list[TextualMemoryItem]:
        raise NotImplementedError

    def get_all(self, user_name: str | None = None) -> dict:
        """Get all memories.
        Returns:
            list[TextualMemoryItem]: List of all memories.
        """
        all_items = self.graph_store.export_graph(user_name=user_name)
        return all_items

    def delete(self, memory_ids: list[str], user_name: str | None = None) -> None:
        """Hard delete: permanently remove nodes and their edges from the graph."""
        if not memory_ids:
            return
        for mid in memory_ids:
            try:
                self.graph_store.delete_node(mid, user_name=user_name)
            except Exception as e:
                logger.warning(f"TreeTextMemory.delete_hard: failed to delete {mid}: {e}")

    def delete_all(self) -> None:
        """Delete all memories and their relationships from the graph store."""
        try:
            self.graph_store.clear()
            logger.info("All memories and edges have been deleted from the graph.")
        except Exception as e:
            logger.error(f"An error occurred while deleting all memories: {e}")
            raise

    def load(self, dir: str) -> None:
        try:
            memory_file = os.path.join(dir, self.config.memory_filename)

            if not os.path.exists(memory_file):
                logger.warning(f"Memory file not found: {memory_file}")
                return

            with open(memory_file, encoding="utf-8") as f:
                memories = json.load(f)

            self.graph_store.import_graph(memories)
            logger.info(f"Loaded {len(memories)} memories from {memory_file}")

        except FileNotFoundError:
            logger.error(f"Memory file not found in directory: {dir}")
        except json.JSONDecodeError as e:
            logger.error(f"Error decoding JSON from memory file: {e}")
        except Exception as e:
            logger.error(f"An error occurred while loading memories: {e}")

    def dump(self, dir: str, include_embedding: bool = False) -> None:
        """Dump memories to os.path.join(dir, self.config.memory_filename)"""
        try:
            json_memories = self.graph_store.export_graph(include_embedding=include_embedding)

            os.makedirs(dir, exist_ok=True)
            memory_file = os.path.join(dir, self.config.memory_filename)
            with open(memory_file, "w", encoding="utf-8") as f:
                json.dump(json_memories, f, indent=4, ensure_ascii=False)

            logger.info(f"Dumped {len(json_memories.get('nodes'))} memories to {memory_file}")

        except Exception as e:
            logger.error(f"An error occurred while dumping memories: {e}")
            raise

    def drop(self, keep_last_n: int = 30) -> None:
        """
        Export all memory data to a versioned backup dir and drop the Neo4j database.
        Only the latest `keep_last_n` backups will be retained.
        """
        try:
            backup_root = Path(tempfile.gettempdir()) / "memos_backups"
            backup_root.mkdir(parents=True, exist_ok=True)

            timestamp = datetime.now().strftime("%Y%m%d_%H%M%S")
            backup_dir = backup_root / f"memos_backup_{timestamp}"
            backup_dir.mkdir()

            logger.info(f"Exporting memory to backup dir: {backup_dir}")
            self.dump(str(backup_dir))

            # Clean up old backups
            self._cleanup_old_backups(backup_root, keep_last_n)

            self.graph_store.drop_database()
            logger.info(f"Database '{self.graph_store.db_name}' dropped after backup.")

        except Exception as e:
            logger.error(f"Error in drop(): {e}")
            raise

    @staticmethod
    def _cleanup_old_backups(root_dir: Path, keep_last_n: int) -> None:
        """
        Keep only the latest `keep_last_n` backup directories under `root_dir`.
        Older ones will be deleted.
        """
        backups = sorted(
            [d for d in root_dir.iterdir() if d.is_dir() and d.name.startswith("memos_backup_")],
            key=lambda p: p.name,  # name includes timestamp
            reverse=True,
        )

        to_delete = backups[keep_last_n:]
        for old_dir in to_delete:
            try:
                shutil.rmtree(old_dir)
                logger.info(f"Deleted old backup directory: {old_dir}")
            except Exception as e:
                logger.warning(f"Failed to delete backup {old_dir}: {e}")<|MERGE_RESOLUTION|>--- conflicted
+++ resolved
@@ -51,8 +51,6 @@
         self.bm25_retriever = (
             EnhancedBM25() if self.search_strategy and self.search_strategy["bm25"] else None
         )
-<<<<<<< HEAD
-=======
 
         if config.reranker is None:
             default_cfg = RerankerConfigFactory.model_validate(
@@ -80,7 +78,6 @@
             },
             is_reorganize=self.is_reorganize,
         )
->>>>>>> dd34693f
         # Create internet retriever if configured
         self.internet_retriever = None
         if config.internet_retriever is not None:
