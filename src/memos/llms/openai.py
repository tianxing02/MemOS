import json

from collections.abc import Generator

import openai

from openai._types import NOT_GIVEN
from openai.types.chat.chat_completion_message_tool_call import ChatCompletionMessageToolCall

from memos.configs.llm import AzureLLMConfig, OpenAILLMConfig
from memos.llms.base import BaseLLM
from memos.llms.utils import remove_thinking_tags
from memos.log import get_logger
from memos.types import MessageList
from memos.utils import timed


logger = get_logger(__name__)


class OpenAILLM(BaseLLM):
    """OpenAI LLM class via openai.chat.completions.create."""

    def __init__(self, config: OpenAILLMConfig):
        self.config = config
        self.client = openai.Client(
            api_key=config.api_key, base_url=config.api_base, default_headers=config.default_headers
        )
        logger.info("OpenAI LLM instance initialized")

    @timed(log=True, log_prefix="OpenAI LLM")
    def generate(self, messages: MessageList, **kwargs) -> str:
        """Generate a response from OpenAI LLM, optionally overriding generation params."""
        response = self.client.chat.completions.create(
            model=kwargs.get("model_name_or_path", self.config.model_name_or_path),
            messages=messages,
<<<<<<< HEAD
            extra_body=self.config.extra_body,
=======
            temperature=kwargs.get("temperature", self.config.temperature),
            max_tokens=kwargs.get("max_tokens", self.config.max_tokens),
            top_p=kwargs.get("top_p", self.config.top_p),
            extra_body=kwargs.get("extra_body", self.config.extra_body),
            tools=kwargs.get("tools", NOT_GIVEN),
>>>>>>> dd34693f
        )
        logger.info(f"Response from OpenAI: {response.model_dump_json()}")
        tool_calls = getattr(response.choices[0].message, "tool_calls", None)
        if isinstance(tool_calls, list) and len(tool_calls) > 0:
            return self.tool_call_parser(tool_calls)
        response_content = response.choices[0].message.content
        reasoning_content = getattr(response.choices[0].message, "reasoning_content", None)
        if isinstance(reasoning_content, str) and reasoning_content:
            reasoning_content = f"<think>{reasoning_content}</think>"
        if self.config.remove_think_prefix:
            return remove_thinking_tags(response_content)
        if reasoning_content:
            return reasoning_content + response_content
        return response_content

    @timed(log=True, log_prefix="OpenAI LLM")
    def generate_stream(self, messages: MessageList, **kwargs) -> Generator[str, None, None]:
        """Stream response from OpenAI LLM with optional reasoning support."""
        if kwargs.get("tools"):
            logger.info("stream api not support tools")
            return

        response = self.client.chat.completions.create(
            model=self.config.model_name_or_path,
            messages=messages,
            stream=True,
            temperature=kwargs.get("temperature", self.config.temperature),
            max_tokens=kwargs.get("max_tokens", self.config.max_tokens),
            top_p=kwargs.get("top_p", self.config.top_p),
            extra_body=kwargs.get("extra_body", self.config.extra_body),
            tools=kwargs.get("tools", NOT_GIVEN),
        )

        reasoning_started = False

        for chunk in response:
            delta = chunk.choices[0].delta

            # Support for custom 'reasoning_content' (if present in OpenAI-compatible models like Qwen, DeepSeek)
            if hasattr(delta, "reasoning_content") and delta.reasoning_content:
                if not reasoning_started and not self.config.remove_think_prefix:
                    yield "<think>"
                    reasoning_started = True
                yield delta.reasoning_content
            elif hasattr(delta, "content") and delta.content:
                if reasoning_started and not self.config.remove_think_prefix:
                    yield "</think>"
                    reasoning_started = False
                yield delta.content

        # Ensure we close the <think> block if not already done
        if reasoning_started and not self.config.remove_think_prefix:
            yield "</think>"

    def tool_call_parser(self, tool_calls: list[ChatCompletionMessageToolCall]) -> list[dict]:
        """Parse tool calls from OpenAI response."""
        return [
            {
                "tool_call_id": tool_call.id,
                "function_name": tool_call.function.name,
                "arguments": json.loads(tool_call.function.arguments),
            }
            for tool_call in tool_calls
        ]


class AzureLLM(BaseLLM):
    """Azure OpenAI LLM class with singleton pattern."""

    def __init__(self, config: AzureLLMConfig):
        self.config = config
        self.client = openai.AzureOpenAI(
            azure_endpoint=config.base_url,
            api_version=config.api_version,
            api_key=config.api_key,
        )
        logger.info("Azure LLM instance initialized")

    def generate(self, messages: MessageList, **kwargs) -> str:
        """Generate a response from Azure OpenAI LLM."""
        response = self.client.chat.completions.create(
            model=self.config.model_name_or_path,
            messages=messages,
            temperature=kwargs.get("temperature", self.config.temperature),
            max_tokens=kwargs.get("max_tokens", self.config.max_tokens),
            top_p=kwargs.get("top_p", self.config.top_p),
            tools=kwargs.get("tools", NOT_GIVEN),
            extra_body=kwargs.get("extra_body", self.config.extra_body),
        )
        logger.info(f"Response from Azure OpenAI: {response.model_dump_json()}")
        if response.choices[0].message.tool_calls:
            return self.tool_call_parser(response.choices[0].message.tool_calls)
        response_content = response.choices[0].message.content
        if self.config.remove_think_prefix:
            return remove_thinking_tags(response_content)
        else:
            return response_content

    def generate_stream(self, messages: MessageList, **kwargs) -> Generator[str, None, None]:
        """Stream response from Azure OpenAI LLM with optional reasoning support."""
        if kwargs.get("tools"):
            logger.info("stream api not support tools")
            return

        response = self.client.chat.completions.create(
            model=self.config.model_name_or_path,
            messages=messages,
            stream=True,
            temperature=kwargs.get("temperature", self.config.temperature),
            max_tokens=kwargs.get("max_tokens", self.config.max_tokens),
            top_p=kwargs.get("top_p", self.config.top_p),
            extra_body=kwargs.get("extra_body", self.config.extra_body),
        )

        reasoning_started = False

        for chunk in response:
            delta = chunk.choices[0].delta

            # Support for custom 'reasoning_content' (if present in OpenAI-compatible models like Qwen, DeepSeek)
            if hasattr(delta, "reasoning_content") and delta.reasoning_content:
                if not reasoning_started and not self.config.remove_think_prefix:
                    yield "<think>"
                    reasoning_started = True
                yield delta.reasoning_content
            elif hasattr(delta, "content") and delta.content:
                if reasoning_started and not self.config.remove_think_prefix:
                    yield "</think>"
                    reasoning_started = False
                yield delta.content

        # Ensure we close the <think> block if not already done
        if reasoning_started and not self.config.remove_think_prefix:
            yield "</think>"

    def tool_call_parser(self, tool_calls: list[ChatCompletionMessageToolCall]) -> list[dict]:
        """Parse tool calls from OpenAI response."""
        return [
            {
                "tool_call_id": tool_call.id,
                "function_name": tool_call.function.name,
                "arguments": json.loads(tool_call.function.arguments),
            }
            for tool_call in tool_calls
        ]<|MERGE_RESOLUTION|>--- conflicted
+++ resolved
@@ -34,15 +34,11 @@
         response = self.client.chat.completions.create(
             model=kwargs.get("model_name_or_path", self.config.model_name_or_path),
             messages=messages,
-<<<<<<< HEAD
-            extra_body=self.config.extra_body,
-=======
             temperature=kwargs.get("temperature", self.config.temperature),
             max_tokens=kwargs.get("max_tokens", self.config.max_tokens),
             top_p=kwargs.get("top_p", self.config.top_p),
             extra_body=kwargs.get("extra_body", self.config.extra_body),
             tools=kwargs.get("tools", NOT_GIVEN),
->>>>>>> dd34693f
         )
         logger.info(f"Response from OpenAI: {response.model_dump_json()}")
         tool_calls = getattr(response.choices[0].message, "tool_calls", None)
